{
  description = "Self-hosted API server for Minecraft";

  inputs = {
    nixpkgs.url = "nixpkgs/nixos-23.11";
    buildNodeModules = {
      url = "github:adisbladis/buildNodeModules";
      inputs.nixpkgs.follows = "nixpkgs";
    };
  };

  outputs = {
    self,
    nixpkgs,
    buildNodeModules,
  }: let
<<<<<<< HEAD
    version = "1.1.1";
=======
    version = "2.0.0";
>>>>>>> 8c7c277d

    # nodejs_20 is currently broken on Darwin
    supportedSystems = ["x86_64-linux" "aarch64-linux"];
    # supportedSystems = ["x86_64-linux" "x86_64-darwin" "aarch64-linux" "aarch64-darwin"];

    # Helper function to generate an attrset '{ x86_64-linux = f "x86_64-linux"; ... }'.
    forAllSystems = nixpkgs.lib.genAttrs supportedSystems;

    overlays = [
      (final: prev: {
        go-swag = prev.go-swag.overrideAttrs (oldAttrs: {
          patches = [./go-swag.patch];
        });
      })
    ];

    nixpkgsFor = forAllSystems (system: import nixpkgs {inherit system overlays;});
    nixpkgsCross =
      forAllSystems (localSystem:
        forAllSystems (crossSystem: import nixpkgs {inherit localSystem crossSystem overlays;}));
  in {
    packages = forAllSystems (system: let
      buildDrasl = pkgs: let
        nodejs = pkgs.nodejs_20;
        nodeModules = buildNodeModules.lib.${system}.buildNodeModules {
          inherit nodejs;
          packageRoot = ./.;
        };
      in
        pkgs.buildGoModule {
          pname = "drasl";
          inherit version;

          src = ./.;

          nativeBuildInputs = with pkgs; [
            nodejs
            go-swag
          ];

          # Update whenever Go dependencies change
          vendorHash = "sha256-XLkICl7cL6FaWArl99xUH6kYLxHAZ/VsS0sP3d4yLws=";

          outputs = ["out"];

          preConfigure = ''
            substituteInPlace build_config.go --replace "\"/usr/share/drasl\"" "\"$out/share/drasl\""
          '';

          preBuild = ''
            ln -s ${nodeModules}/node_modules node_modules
            make -o npm-install prebuild
          '';

          postInstall = ''
            mkdir -p "$out/share/drasl"
            cp -R ./{assets,view,public} "$out/share/drasl"
          '';
        };

      buildOCIImage = pkgs:
        pkgs.dockerTools.buildLayeredImage {
          name = "unmojang/drasl";
          contents = with pkgs; [cacert];
          config.Cmd = ["${buildDrasl pkgs}/bin/drasl"];
        };
    in rec {
      drasl = buildDrasl nixpkgsFor.${system};

      drasl-cross-x86_64-linux = buildDrasl nixpkgsCross.${system}.x86_64-linux;
      # drasl-cross-x86_64-darwin = buildDrasl nixpkgsCross.${system}.x86_64-darwin;
      drasl-cross-aarch64-linux = buildDrasl nixpkgsCross.${system}.aarch64-linux;
      # drasl-cross-aarch64-darwin = buildDrasl nixpkgsCross.${system}.aarch64-darwin;

      oci = buildOCIImage nixpkgsFor.${system};

      oci-cross-x86_64-linux = buildOCIImage nixpkgsCross.${system}.x86_64-linux;
      # oci-cross-x86_64-darwin = buildOCIImage nixpkgsCross.${system}.x86_64-darwin;
      oci-cross-aarch64-linux = buildOCIImage nixpkgsCross.${system}.aarch64-linux;
      # oci-cross-aarch64-darwin = buildOCIImage nixpkgsCross.${system}.aarch64-darwin;
    });

    nixosModules.drasl = {
      config,
      lib,
      pkgs,
      ...
    }:
      with lib; let
        cfg = config.services.drasl;
        format = pkgs.formats.toml {};
      in {
        options.services.drasl = {
          enable = mkEnableOption (lib.mdDoc ''drasl'');
          settings = mkOption {
            type = format.type;
            default = {};
            description = lib.mdDoc ''
              config.toml for drasl
            '';
          };
        };
        config = mkIf cfg.enable {
          systemd.services.drasl = {
            description = "drasl";
            wantedBy = ["multi-user.target"];

            serviceConfig = let
              pkg = self.defaultPackage.${pkgs.system};
              config = format.generate "config.toml" cfg.settings;
            in {
              ExecStart = "${pkg}/bin/drasl -config ${config}";
              DynamicUser = true;
              StateDirectory = "drasl";
              Restart = "always";
            };
          };
        };
      };

    devShells = forAllSystems (system: let
      pkgs = nixpkgsFor.${system};
    in {
      default = pkgs.mkShell {
        # https://github.com/go-delve/delve/issues/3085
        hardeningDisable = ["fortify"];
        buildInputs = with pkgs; [
          alejandra
          delve
          go
          go-swag
          go-tools
          golangci-lint
          gopls
          gore
          gotools
          nodejs
          pre-commit
          sqlite-interactive
          swagger-codegen
        ];
      };
    });

    defaultPackage = forAllSystems (system: self.packages.${system}.drasl);
  };
}<|MERGE_RESOLUTION|>--- conflicted
+++ resolved
@@ -14,11 +14,7 @@
     nixpkgs,
     buildNodeModules,
   }: let
-<<<<<<< HEAD
-    version = "1.1.1";
-=======
     version = "2.0.0";
->>>>>>> 8c7c277d
 
     # nodejs_20 is currently broken on Darwin
     supportedSystems = ["x86_64-linux" "aarch64-linux"];
