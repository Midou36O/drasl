package main

import (
	"errors"
<<<<<<< HEAD
=======
	"github.com/google/uuid"
	"github.com/labstack/echo/v4"
	"gorm.io/gorm"
>>>>>>> 745d3d57
	"log"
	"net/http"
	"net/url"
	"strings"
<<<<<<< HEAD

	"github.com/google/uuid"
	"github.com/labstack/echo/v4"
	"gorm.io/gorm"
=======
>>>>>>> 745d3d57
)

type sessionJoinRequest struct {
	AccessToken     string `json:"accessToken"`
	SelectedProfile string `json:"selectedProfile"`
	ServerID        string `json:"serverId"`
}

// /session/minecraft/join
// https://wiki.vg/Protocol_Encryption#Client
func SessionJoin(app *App) func(c echo.Context) error {
	return func(c echo.Context) error {
		req := new(sessionJoinRequest)
		if err := c.Bind(req); err != nil {
			return err
		}

		client := app.GetClient(req.AccessToken, StalePolicyDeny)
		if client == nil {
			return c.JSONBlob(http.StatusForbidden, invalidAccessTokenBlob)
		}

		user := client.User

		user.ServerID = MakeNullString(&req.ServerID)
		result := app.DB.Save(&user)
		if result.Error != nil {
			return result.Error
		}

		return c.NoContent(http.StatusNoContent)
	}
}

// /game/joinserver.jsp
func SessionJoinServer(app *App) func(c echo.Context) error {
	return func(c echo.Context) error {
		username := c.QueryParam("user")
		sessionID := c.QueryParam("sessionId")
		serverID := c.QueryParam("serverId")

		// If any parameters are missing, return NO
		if username == "" || sessionID == "" || serverID == "" {
<<<<<<< HEAD
			return c.String(http.StatusOK, "NO")
=======
			return c.String(http.StatusOK, "Bad login")

>>>>>>> 745d3d57
		}

		// Parse sessionId. It has the form:
		// token:<accessToken>:<player UUID>
		split := strings.Split(sessionID, ":")
		if len(split) != 3 || split[0] != "token" {
<<<<<<< HEAD
			return c.String(http.StatusOK, "NO")
=======
			return c.String(http.StatusOK, "Bad login")
>>>>>>> 745d3d57
		}
		accessToken := split[1]
		id := split[2]

		// Is the accessToken valid?
		client := app.GetClient(accessToken, StalePolicyDeny)
		if client == nil {
<<<<<<< HEAD
			return c.String(http.StatusOK, "Invalid access token. Try restarting the game.")
		}

		// If the player name corresponding to the access token doesn't match
		// the `user` param from the request, return an error message to the player.
		user := client.User
		if user.PlayerName != username {
			return c.String(http.StatusOK, "Username doesn't match. Try restarting the game or report to the admin.")
		}
		// If the player's UUID doesn't match the UUID in the sessionId, return an error message to the player.
=======
			return c.String(http.StatusOK, "Bad login")
		}

		// If the player name corresponding to the access token doesn't match
		// the `user` param from the request, return NO
		user := client.User
		if user.PlayerName != username {
			return c.String(http.StatusOK, "Bad login")
		}
		// If the player's UUID doesn't match the UUID in the sessionId, return
		// NO
>>>>>>> 745d3d57
		userID, err := UUIDToID(user.UUID)
		if err != nil {
			return err
		}
		if userID != id {
<<<<<<< HEAD
			return c.String(http.StatusOK, "Invalid UUID. Try to reconnect, restart the game or report to the admin.")
=======
			return c.String(http.StatusOK, "Bad login")
>>>>>>> 745d3d57
		}

		user.ServerID = MakeNullString(&serverID)
		result := app.DB.Save(&user)
		if result.Error != nil {
			return result.Error
		}

		return c.String(http.StatusOK, "OK")
	}
}

func fullProfile(app *App, user *User, uuid string, sign bool) (SessionProfileResponse, error) {
	id, err := UUIDToID(uuid)
	if err != nil {
		return SessionProfileResponse{}, err
	}

	texturesProperty, err := app.GetSkinTexturesProperty(user, sign)
	if err != nil {
		return SessionProfileResponse{}, err
	}

	return SessionProfileResponse{
		ID:         id,
		Name:       user.PlayerName,
		Properties: []SessionProfileProperty{texturesProperty},
	}, nil
}

func (app *App) hasJoined(c *echo.Context, playerName string, serverID string, legacy bool) error {
	var user User
	result := app.DB.First(&user, "player_name = ?", playerName)
	// If the error isn't "not found", throw.
	if result.Error != nil && !errors.Is(result.Error, gorm.ErrRecordNotFound) {
		return result.Error
	}

	if result.Error != nil || !user.ServerID.Valid || serverID != user.ServerID.String {
		for _, fallbackAPIServer := range app.Config.FallbackAPIServers {
			if fallbackAPIServer.DenyUnknownUsers && result.Error != nil {
				// If DenyUnknownUsers is enabled and the player name is
				// not known, don't query the fallback server.
				continue
			}
			base, err := url.Parse(fallbackAPIServer.SessionURL)
			if err != nil {
				log.Println(err)
				continue
			}
<<<<<<< HEAD

			if legacy {
				// Replace string sessionserver.mojang.com with session.minecraft.net in the URL
				if strings.Contains(base.Host, "sessionserver.mojang.com") {
					base.Host = strings.ReplaceAll(base.Host, "sessionserver.mojang.com", "session.minecraft.net")
				}
			}

			if legacy {
				base.Path += "/game/checkserver.jsp"
			} else {
				base.Path += "/session/minecraft/hasJoined"
			}
			params := url.Values{}
			if legacy {
				params.Add("user", playerName)
			} else {
				params.Add("username", playerName)
			}
=======

			base.Path += "/session/minecraft/hasJoined"
			params := url.Values{}
			params.Add("username", playerName)
>>>>>>> 745d3d57
			params.Add("serverId", serverID)
			base.RawQuery = params.Encode()

			res, err := MakeHTTPClient().Get(base.String())
			if err != nil {
				log.Printf("Received invalid response from fallback API server at %s\n", base.String())
				continue
			}
			defer res.Body.Close()

			if res.StatusCode == http.StatusOK {
				if legacy {
					return (*c).String(http.StatusOK, "YES")
				} else {
					return (*c).Stream(http.StatusOK, res.Header.Get("Content-Type"), res.Body)
				}
			}
		}

		if legacy {
<<<<<<< HEAD
			return (*c).String(http.StatusOK, "NO")
=======
			return (*c).String(http.StatusMethodNotAllowed, "NO")
>>>>>>> 745d3d57
		} else {
			return (*c).NoContent(http.StatusForbidden)
		}
	}

	if legacy {
		return (*c).String(http.StatusOK, "YES")
	}

	profile, err := fullProfile(app, &user, user.UUID, true)
	if err != nil {
		return err
	}

	return (*c).JSON(http.StatusOK, profile)
}

// /session/minecraft/hasJoined
// https://c4k3.github.io/wiki.vg/Protocol_Encryption.html#Server
func SessionHasJoined(app *App) func(c echo.Context) error {
	return func(c echo.Context) error {
		playerName := c.QueryParam("username")
		serverID := c.QueryParam("serverId")
		return app.hasJoined(&c, playerName, serverID, false)
	}
}

// /game/checkserver.jsp
func SessionCheckServer(app *App) func(c echo.Context) error {
	return func(c echo.Context) error {
<<<<<<< HEAD
		playerName := c.QueryParam("username")
=======
		playerName := c.QueryParam("user")
>>>>>>> 745d3d57
		serverID := c.QueryParam("serverId")
		return app.hasJoined(&c, playerName, serverID, true)
	}
}

// /session/minecraft/profile/:id
// https://wiki.vg/Mojang_API#UUID_to_Profile_and_Skin.2FCape
func SessionProfile(app *App) func(c echo.Context) error {
	return func(c echo.Context) error {
		id := c.Param("id")

		var uuid_ string
		uuid_, err := IDToUUID(id)
		if err != nil {
			_, err = uuid.Parse(id)
			if err != nil {
				return c.JSON(http.StatusBadRequest, ErrorResponse{
					ErrorMessage: Ptr("Not a valid UUID: " + c.Param("id")),
				})
			}
			uuid_ = id
		}

		findUser := func() (*User, error) {
			var user User
			result := app.DB.First(&user, "uuid = ?", uuid_)
			if result.Error == nil {
				return &user, nil
			}
			if !errors.Is(result.Error, gorm.ErrRecordNotFound) {
				return nil, err
			}

			// Could be an offline UUID
			if app.Config.OfflineSkins {
				result = app.DB.First(&user, "offline_uuid = ?", uuid_)
				if result.Error == nil {
					return &user, nil
				}
				if !errors.Is(result.Error, gorm.ErrRecordNotFound) {
					return nil, err
				}
			}

			return nil, nil
		}

		user, err := findUser()
		if err != nil {
			return err
		}

		if user == nil {
			for _, fallbackAPIServer := range app.Config.FallbackAPIServers {
				reqURL, err := url.JoinPath(fallbackAPIServer.SessionURL, "session/minecraft/profile", id)
				if err != nil {
					log.Println(err)
					continue
				}
				res, err := app.CachedGet(reqURL+"?unsigned=false", fallbackAPIServer.CacheTTLSeconds)
				if err != nil {
					log.Printf("Couldn't access fallback API server at %s: %s\n", reqURL, err)
					continue
				}

				if res.StatusCode == http.StatusOK {
					return c.Blob(http.StatusOK, "application/json", res.BodyBytes)
				}
			}
			return c.NoContent(http.StatusNoContent)
		}

		sign := c.QueryParam("unsigned") == "false"
		profile, err := fullProfile(app, user, uuid_, sign)
		if err != nil {
			return err
		}

		return c.JSON(http.StatusOK, profile)
	}
}

// /blockedservers
// https://wiki.vg/Mojang_API#Blocked_Servers
func SessionBlockedServers(app *App) func(c echo.Context) error {
	return func(c echo.Context) error {
		return c.NoContent(http.StatusOK)
	}
}<|MERGE_RESOLUTION|>--- conflicted
+++ resolved
@@ -2,23 +2,14 @@
 
 import (
 	"errors"
-<<<<<<< HEAD
-=======
-	"github.com/google/uuid"
-	"github.com/labstack/echo/v4"
-	"gorm.io/gorm"
->>>>>>> 745d3d57
 	"log"
 	"net/http"
 	"net/url"
 	"strings"
-<<<<<<< HEAD
 
 	"github.com/google/uuid"
 	"github.com/labstack/echo/v4"
 	"gorm.io/gorm"
-=======
->>>>>>> 745d3d57
 )
 
 type sessionJoinRequest struct {
@@ -62,23 +53,14 @@
 
 		// If any parameters are missing, return NO
 		if username == "" || sessionID == "" || serverID == "" {
-<<<<<<< HEAD
-			return c.String(http.StatusOK, "NO")
-=======
-			return c.String(http.StatusOK, "Bad login")
-
->>>>>>> 745d3d57
+			return c.String(http.StatusOK, "Bad login")
 		}
 
 		// Parse sessionId. It has the form:
 		// token:<accessToken>:<player UUID>
 		split := strings.Split(sessionID, ":")
 		if len(split) != 3 || split[0] != "token" {
-<<<<<<< HEAD
-			return c.String(http.StatusOK, "NO")
-=======
-			return c.String(http.StatusOK, "Bad login")
->>>>>>> 745d3d57
+			return c.String(http.StatusOK, "Bad login")
 		}
 		accessToken := split[1]
 		id := split[2]
@@ -86,18 +68,6 @@
 		// Is the accessToken valid?
 		client := app.GetClient(accessToken, StalePolicyDeny)
 		if client == nil {
-<<<<<<< HEAD
-			return c.String(http.StatusOK, "Invalid access token. Try restarting the game.")
-		}
-
-		// If the player name corresponding to the access token doesn't match
-		// the `user` param from the request, return an error message to the player.
-		user := client.User
-		if user.PlayerName != username {
-			return c.String(http.StatusOK, "Username doesn't match. Try restarting the game or report to the admin.")
-		}
-		// If the player's UUID doesn't match the UUID in the sessionId, return an error message to the player.
-=======
 			return c.String(http.StatusOK, "Bad login")
 		}
 
@@ -109,17 +79,12 @@
 		}
 		// If the player's UUID doesn't match the UUID in the sessionId, return
 		// NO
->>>>>>> 745d3d57
 		userID, err := UUIDToID(user.UUID)
 		if err != nil {
 			return err
 		}
 		if userID != id {
-<<<<<<< HEAD
-			return c.String(http.StatusOK, "Invalid UUID. Try to reconnect, restart the game or report to the admin.")
-=======
-			return c.String(http.StatusOK, "Bad login")
->>>>>>> 745d3d57
+			return c.String(http.StatusOK, "Bad login")
 		}
 
 		user.ServerID = MakeNullString(&serverID)
@@ -170,32 +135,9 @@
 				log.Println(err)
 				continue
 			}
-<<<<<<< HEAD
-
-			if legacy {
-				// Replace string sessionserver.mojang.com with session.minecraft.net in the URL
-				if strings.Contains(base.Host, "sessionserver.mojang.com") {
-					base.Host = strings.ReplaceAll(base.Host, "sessionserver.mojang.com", "session.minecraft.net")
-				}
-			}
-
-			if legacy {
-				base.Path += "/game/checkserver.jsp"
-			} else {
-				base.Path += "/session/minecraft/hasJoined"
-			}
-			params := url.Values{}
-			if legacy {
-				params.Add("user", playerName)
-			} else {
-				params.Add("username", playerName)
-			}
-=======
-
 			base.Path += "/session/minecraft/hasJoined"
 			params := url.Values{}
 			params.Add("username", playerName)
->>>>>>> 745d3d57
 			params.Add("serverId", serverID)
 			base.RawQuery = params.Encode()
 
@@ -216,11 +158,7 @@
 		}
 
 		if legacy {
-<<<<<<< HEAD
-			return (*c).String(http.StatusOK, "NO")
-=======
 			return (*c).String(http.StatusMethodNotAllowed, "NO")
->>>>>>> 745d3d57
 		} else {
 			return (*c).NoContent(http.StatusForbidden)
 		}
@@ -251,11 +189,7 @@
 // /game/checkserver.jsp
 func SessionCheckServer(app *App) func(c echo.Context) error {
 	return func(c echo.Context) error {
-<<<<<<< HEAD
-		playerName := c.QueryParam("username")
-=======
 		playerName := c.QueryParam("user")
->>>>>>> 745d3d57
 		serverID := c.QueryParam("serverId")
 		return app.hasJoined(&c, playerName, serverID, true)
 	}
